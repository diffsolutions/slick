--- conflicted
+++ resolved
@@ -17,14 +17,9 @@
       def id = column[Int]("id", O.PrimaryKey, O.AutoInc)
       def first = column[String]("first")
       def last = column[String]("last")
-<<<<<<< HEAD
       def * = id.? ~: baseProjection <> (User, User.unapply _)
       def baseProjection = first ~ last
       def forInsert = baseProjection <>
-=======
-      def * = (id.?, first, last) <> (User, User.unapply _)
-      def forInsert = (first, last) <>
->>>>>>> 65197efa
         ({ (f, l) => User(None, f, l) }, { u:User => Some((u.first, u.last)) })
       val findByID = createFinderBy(_.id)
     }
