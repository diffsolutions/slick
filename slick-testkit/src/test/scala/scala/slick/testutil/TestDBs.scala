package scala.slick.testutil

import java.io.File
import java.util.logging.{Level, Logger}
import java.sql.SQLException
import scala.slick.driver._
import scala.slick.jdbc.{ResultSetInvoker, StaticQuery => Q}
import scala.slick.jdbc.GetResult._
import scala.slick.jdbc.meta.MTable
import com.typesafe.slick.testkit.util.{ExternalTestDB, TestDB}

object TestDBs {
  def H2Mem(cname: String) = new TestDB("h2mem", H2Driver) {
    val url = "jdbc:h2:mem:test1"
    val jdbcDriver = "org.h2.Driver"
    override def isPersistent = false
    override lazy val capabilities = driver.capabilities + TestDB.plainSql
  }

  def H2Disk(cname: String) = new TestDB("h2disk", H2Driver) {
    val dbName = "h2-"+cname
    val url = "jdbc:h2:"+TestDB.testDBPath+"/"+dbName
    val jdbcDriver = "org.h2.Driver"
    override def cleanUpBefore() = TestDB.deleteDBFiles(dbName)
    // Recreating the DB is faster than dropping everything individually
    override def dropUserArtifacts(implicit session: profile.Backend#Session) = {
      session.close()
      cleanUpBefore()
    }
    override lazy val capabilities = driver.capabilities + TestDB.plainSql
  }

  def HsqldbMem(cname: String) = new HsqlDB("hsqldbmem") {
    val dbName = "test1"
    val url = "jdbc:hsqldb:mem:"+dbName+";user=SA;password=;shutdown=true"
    override def isPersistent = false
  }

  def HsqldbDisk(cname: String) = new HsqlDB("hsqldbdisk") {
    val dbName = "hsqldb-"+cname
    val url = "jdbc:hsqldb:file:"+TestDB.testDBPath+"/"+dbName+";user=SA;password=;shutdown=true;hsqldb.applog=0"
    override def cleanUpBefore() = TestDB.deleteDBFiles(dbName)
    // Recreating the DB is faster than dropping everything individually
    override def dropUserArtifacts(implicit session: profile.Backend#Session) = {
      session.close()
      cleanUpBefore()
    }
  }

  def SQLiteMem(cname: String) = new SQLiteTestDB("jdbc:sqlite::memory:", "sqlitemem") {
    override def isPersistent = false
    override def isShared = false
  }

  def SQLiteDisk(cname: String) = {
    val prefix = "sqlite-"+cname
    new SQLiteTestDB("jdbc:sqlite:"+TestDB.testDBPath+"/"+prefix+".db", "sqlitedisk") {
      override def cleanUpBefore() = TestDB.deleteDBFiles(prefix)
    }
  }

  def DerbyMem(cname: String) = new DerbyDB("derbymem") {
    val dbName = "test1"
    val url = "jdbc:derby:memory:"+dbName+";create=true"
    override def cleanUpBefore() = {
      val dropUrl = "jdbc:derby:memory:"+dbName+";drop=true"
      try { profile.backend.Database.forURL(dropUrl, driver = jdbcDriver) withSession { s:profile.Backend#Session => s.conn } }
      catch { case e: SQLException => }
    }
  }

  def DerbyDisk(cname: String) = new DerbyDB("derbydisk") {
    val dbName = "derby-"+cname
    val url = "jdbc:derby:"+TestDB.testDBPath+"/"+dbName+";create=true"
    override def cleanUpBefore() = {
      val dropUrl = "jdbc:derby:"+TestDB.testDBPath+"/"+dbName+";shutdown=true"
      try { profile.backend.Database.forURL(dropUrl, driver = jdbcDriver) withSession { s:profile.Backend#Session => s.conn } }
      catch { case e: SQLException => }
      TestDB.deleteDBFiles(dbName)
    }
  }

  def Postgres(cname: String) = new ExternalTestDB("postgres", PostgresDriver) {
    override def getLocalTables(implicit session: profile.Backend#Session) = {
      val tables = ResultSetInvoker[(String,String,String, String)](_.conn.getMetaData().getTables("", "public", null, null))
      tables.list.filter(_._4.toUpperCase == "TABLE").map(_._3).sorted
    }
    override def getLocalSequences(implicit session: profile.Backend#Session) = {
      val tables = ResultSetInvoker[(String,String,String, String)](_.conn.getMetaData().getTables("", "public", null, null))
      tables.list.filter(_._4.toUpperCase == "SEQUENCE").map(_._3).sorted
    }
    override lazy val capabilities = driver.capabilities + TestDB.plainSql
  }

  def MySQL(cname: String) = new ExternalTestDB("mysql", MySQLDriver) {
    // Recreating the DB is faster than dropping everything individually
    override def dropUserArtifacts(implicit session: profile.Backend#Session) = {
      session.close()
      cleanUpBefore()
    }
    /*override def dropUserArtifacts(implicit session: profile.Backend#Session) = {
      val constraints = (Q[(String, String)]+"""
          select distinct constraint_name, table_name
          from information_schema.key_column_usage
          where referenced_table_name is not null
        """).list
      println("###### "+constraints)
      for((c, t) <- constraints if !c.startsWith("SQL"))
        (Q.u+"alter table "+driver.quoteIdentifier(t)+" drop foreign key "+driver.quoteIdentifier(c)).execute()
      for(t <- getLocalTables)
        (Q.u+"drop table if exists "+driver.quoteIdentifier(t)+" cascade").execute()
      for(t <- getLocalSequences)
        (Q.u+"drop sequence if exists "+driver.quoteIdentifier(t)+" cascade").execute()
    }*/
    override lazy val capabilities = driver.capabilities + TestDB.plainSql
  }

<<<<<<< HEAD
  def SQLServer(cname: String) = new ExternalTestDB("sqlserver", SQLServerDriver) {
    val defaultSchema = TestDB.get(confName, "defaultSchema").getOrElse("")
    override def getLocalTables(implicit session: profile.Backend#Session): List[String] = {
      val tables = ResultSetInvoker[(String,String,String)](_.conn.getMetaData().getTables(dbName, defaultSchema, null, null))
      tables.list.map(_._3).sorted
    }
    override def dropUserArtifacts(implicit session: profile.Backend#Session) = {
      val constraints = (Q[(String, String)]+"""
          select constraint_name, table_name
          from information_schema.table_constraints
          where constraint_type = 'FOREIGN KEY'
        """).list
      for((c, t) <- constraints if !c.startsWith("SQL"))
        (Q.u+"alter table "+driver.quoteIdentifier(t)+" drop constraint "+driver.quoteIdentifier(c)).execute()
      for(t <- getLocalTables)
        (Q.u+"drop table "+driver.quoteIdentifier(t)).execute()
    }
    override lazy val capabilities = driver.capabilities + TestDB.plainSql
  }
=======
  def SQLServerJTDS(cname: String) = new SQLServerDB("sqlserver")

  def SQLServerSQLJDBC(cname: String) = new SQLServerDB("sqlserver-jdbc")
>>>>>>> 4ea9125a

  def MSAccess(cname: String) = new AccessDB("access")
}

class SQLiteTestDB(dburl: String, confName: String) extends TestDB(confName, SQLiteDriver) {
  val url = dburl
  val jdbcDriver = "org.sqlite.JDBC"
  override def getLocalTables(implicit session: profile.Backend#Session) =
    super.getLocalTables.filter(s => !s.toLowerCase.contains("sqlite_"))
  override def dropUserArtifacts(implicit session: profile.Backend#Session) = {
    for(t <- getLocalTables)
      (Q.u+"drop table if exists "+driver.quoteIdentifier(t)).execute()
    for(t <- getLocalSequences)
      (Q.u+"drop sequence if exists "+driver.quoteIdentifier(t)).execute()
  }
  override lazy val capabilities = driver.capabilities + TestDB.plainSql
}

class AccessDB(confName: String) extends TestDB(confName, AccessDriver) {
  val jdbcDriver = TestDB.get(confName, "driver").orNull
  def dbName = TestDB.get(confName, "testDB").get
  val dir = new File(TestDB.testDBDir)
  val dbPath = dir.getAbsolutePath.replace("\\", "/")
  lazy val emptyDBFile = TestDB.get(confName, "emptyDBFile").get
    .replace("[DB]", dbName).replace("[DBPATH]", dbPath)
  lazy val testDBFile = TestDB.get(confName, "testDBFile").get
    .replace("[DB]", dbName).replace("[DBPATH]", dbPath)
  lazy val url = TestDB.get(confName, "url").getOrElse("")
    .replace("[DB]", dbName).replace("[DBPATH]", dbPath)

  override def isEnabled = TestDB.isExternalEnabled(confName)
  override def createDB() = profile.backend.Database.forURL(url, driver = jdbcDriver)
  override def cleanUpBefore() {
    cleanUpAfter()
    TestDB.copy(new File(emptyDBFile), new File(testDBFile))
  }
  override def cleanUpAfter() = TestDB.deleteDBFiles(dbName)
  override def dropUserArtifacts(implicit session: profile.Backend#Session) = {
    session.close()
    cleanUpBefore()
  }
  /* Works in some situations but fails with "Optional feature not implemented" in others */
  override def canGetLocalTables = false
  override def getLocalTables(implicit session: profile.Backend#Session) =
    MTable.getTables.list.map(_.name.name).sorted
  override lazy val capabilities = driver.capabilities + TestDB.plainSql
}

abstract class DerbyDB(confName: String) extends TestDB(confName, DerbyDriver) {
  System.setProperty("derby.stream.error.method", classOf[DerbyDB].getName + ".DEV_NULL")
  val jdbcDriver = "org.apache.derby.jdbc.EmbeddedDriver"
  override def getLocalTables(implicit session: profile.Backend#Session): List[String] = {
    val tables = ResultSetInvoker[(String,String,String)](_.conn.getMetaData().getTables(null, "APP", null, null))
    tables.list.map(_._3).sorted
  }
  override def dropUserArtifacts(implicit session: profile.Backend#Session) = {
    try {
      try { (Q.u+"create table \"__derby_dummy\"(x integer primary key)").execute }
      catch { case ignore: SQLException => }
      val constraints = (Q[(String, String)]+"""
            select c.constraintname, t.tablename
            from sys.sysconstraints c, sys.sysschemas s, sys.systables t
            where c.schemaid = s.schemaid and c.tableid = t.tableid and s.schemaname = 'APP'
                                             """).list
      for((c, t) <- constraints if !c.startsWith("SQL"))
        (Q.u+"alter table "+driver.quoteIdentifier(t)+" drop constraint "+driver.quoteIdentifier(c)).execute()
      for(t <- getLocalTables)
        (Q.u+"drop table "+driver.quoteIdentifier(t)).execute()
      for(t <- getLocalSequences)
        (Q.u+"drop sequence "+driver.quoteIdentifier(t)).execute()
    } catch {
      case e: Exception =>
        println("[Caught Exception while dropping user artifacts in Derby: "+e+"]")
        session.close()
        cleanUpBefore()
    }
  }
  override lazy val capabilities = driver.capabilities + TestDB.plainSql
}

object DerbyDB {
  val DEV_NULL = new java.io.OutputStream { def write(b: Int) {} };
}

abstract class HsqlDB(confName: String) extends TestDB(confName, HsqldbDriver) {
  val jdbcDriver = "org.hsqldb.jdbcDriver"
  override def getLocalTables(implicit session: profile.Backend#Session): List[String] = {
    val tables = ResultSetInvoker[(String,String,String)](_.conn.getMetaData().getTables(null, "PUBLIC", null, null))
    tables.list.map(_._3).sorted
  }
  override def cleanUpBefore() {
    // Try to turn Hsqldb logging off -- does not work :(
    System.setProperty("hsqldb.reconfig_logging", "false")
    Logger.getLogger("org.hsqldb.persist.Logger").setLevel(Level.OFF)
    Logger.getLogger("org.hsqldb").setLevel(Level.OFF)
    Logger.getLogger("hsqldb").setLevel(Level.OFF)
  }
  override lazy val capabilities = driver.capabilities + TestDB.plainSql
}

class SQLServerDB(confName: String) extends ExternalTestDB(confName, SQLServerDriver) {
  val defaultSchema = TestDB.get(confName, "defaultSchema").getOrElse("")
  override def getLocalTables(implicit session: Session): List[String] = {
    val tables = ResultSetInvoker[(String,String,String)](_.conn.getMetaData().getTables(dbName, defaultSchema, null, null))
    tables.list.map(_._3).sorted
  }
    override def dropUserArtifacts(implicit session: Session) = {
    val constraints = (Q[(String, String)]+"""
      select constraint_name, table_name
      from information_schema.table_constraints
      where constraint_type = 'FOREIGN KEY'
      """).list
    for((c, t) <- constraints if !c.startsWith("SQL"))
    (Q.u+"alter table "+driver.quoteIdentifier(t)+" drop constraint "+driver.quoteIdentifier(c)).execute()
    for(t <- getLocalTables)
    (Q.u+"drop table "+driver.quoteIdentifier(t)).execute()
  }
  override lazy val capabilities = driver.capabilities + TestDB.plainSql
}<|MERGE_RESOLUTION|>--- conflicted
+++ resolved
@@ -115,31 +115,9 @@
     override lazy val capabilities = driver.capabilities + TestDB.plainSql
   }
 
-<<<<<<< HEAD
-  def SQLServer(cname: String) = new ExternalTestDB("sqlserver", SQLServerDriver) {
-    val defaultSchema = TestDB.get(confName, "defaultSchema").getOrElse("")
-    override def getLocalTables(implicit session: profile.Backend#Session): List[String] = {
-      val tables = ResultSetInvoker[(String,String,String)](_.conn.getMetaData().getTables(dbName, defaultSchema, null, null))
-      tables.list.map(_._3).sorted
-    }
-    override def dropUserArtifacts(implicit session: profile.Backend#Session) = {
-      val constraints = (Q[(String, String)]+"""
-          select constraint_name, table_name
-          from information_schema.table_constraints
-          where constraint_type = 'FOREIGN KEY'
-        """).list
-      for((c, t) <- constraints if !c.startsWith("SQL"))
-        (Q.u+"alter table "+driver.quoteIdentifier(t)+" drop constraint "+driver.quoteIdentifier(c)).execute()
-      for(t <- getLocalTables)
-        (Q.u+"drop table "+driver.quoteIdentifier(t)).execute()
-    }
-    override lazy val capabilities = driver.capabilities + TestDB.plainSql
-  }
-=======
   def SQLServerJTDS(cname: String) = new SQLServerDB("sqlserver")
 
   def SQLServerSQLJDBC(cname: String) = new SQLServerDB("sqlserver-jdbc")
->>>>>>> 4ea9125a
 
   def MSAccess(cname: String) = new AccessDB("access")
 }
@@ -242,11 +220,11 @@
 
 class SQLServerDB(confName: String) extends ExternalTestDB(confName, SQLServerDriver) {
   val defaultSchema = TestDB.get(confName, "defaultSchema").getOrElse("")
-  override def getLocalTables(implicit session: Session): List[String] = {
+  override def getLocalTables(implicit session: profile.Backend#Session): List[String] = {
     val tables = ResultSetInvoker[(String,String,String)](_.conn.getMetaData().getTables(dbName, defaultSchema, null, null))
     tables.list.map(_._3).sorted
   }
-    override def dropUserArtifacts(implicit session: Session) = {
+    override def dropUserArtifacts(implicit session: profile.Backend#Session) = {
     val constraints = (Q[(String, String)]+"""
       select constraint_name, table_name
       from information_schema.table_constraints
