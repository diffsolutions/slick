--- conflicted
+++ resolved
@@ -4,12 +4,7 @@
 import org.junit.Assert._
 import com.novocode.squery.combinator._
 import com.novocode.squery.combinator.TypeMapper._
-<<<<<<< HEAD
 import com.novocode.squery.combinator.extended.{ExtendedTable => Table}
-=======
-import com.novocode.squery.combinator.basic.SQLiteDriver.Implicit._
-import com.novocode.squery.combinator.basic.{BasicTable => Table}
->>>>>>> 505d629e
 import com.novocode.squery.session._
 import com.novocode.squery.session.Database.threadLocalSession
 import com.novocode.squery.test.util._
@@ -23,17 +18,13 @@
   @Test def test() {
 
     object Users extends Table[(Option[Int],String,String)]("users") {
-      def id = column[Int]("id", O PrimaryKey, O NotNull, O PrimaryKey)
+      def id = column[Int]("id", O NotNull, O PrimaryKey, O AutoInc)
       def first = column[String]("first", O NotNull)
       def last = column[String]("last", O NotNull)
       def * = id.? ~ first ~ last
     }
 
-<<<<<<< HEAD
     db withSession {
-=======
-    Database.forURL("jdbc:sqlite:sample.db", driver = "org.sqlite.JDBC") withSession {
->>>>>>> 505d629e
 
       Users.ddl.create
       Users.first ~ Users.last insertAll(
