--- conflicted
+++ resolved
@@ -5,10 +5,6 @@
 import org.junit.runner.JUnitCore
 import com.novocode.squery.combinator._
 import com.novocode.squery.combinator.TypeMapper._
-<<<<<<< HEAD
-=======
-import com.novocode.squery.combinator.basic.SQLiteDriver.Implicit._
->>>>>>> 505d629e
 import com.novocode.squery.combinator.basic.{BasicTable => Table}
 import com.novocode.squery.session._
 import com.novocode.squery.session.Database.threadLocalSession
@@ -20,8 +16,7 @@
 class ScalarFunctionTest(tdb: TestDB) extends DBTest(tdb) {
   import tdb.driver.Implicit._
 
-<<<<<<< HEAD
-  @Test def testConvert = db withSession {
+  @Test def test = db withSession {
     def check[T](q: Query[ColumnBase[T]], exp: T*) = assertEquals(exp.toSet, q.list.toSet)
 
     check(Query("42".asColumnOf[Int]), 42)
@@ -44,8 +39,4 @@
     check(Query(Functions.pi.toDegrees), 180.0)
     check(Query(Functions.pi.toDegrees.toRadians is Functions.pi), true)
   }
-=======
-  def run(f: => Unit) = Database.forURL("jdbc:sqlite:sample.db", driver = "org.sqlite.JDBC").withSession(f)
-  def check[T](q: Query[ColumnBase[T]], exp: T*) = run(assertEquals(exp.toSet, q.list.toSet))
->>>>>>> 505d629e
 }